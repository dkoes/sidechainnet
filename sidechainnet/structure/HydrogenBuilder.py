--- conflicted
+++ resolved
@@ -13,26 +13,6 @@
 
 METHYL_ANGLE = torch.tensor(np.deg2rad(109.5))
 METHYL_LEN = torch.tensor(1.09)
-<<<<<<< HEAD
-
-METHYLENE_ANGLE = torch.tensor(np.rad2deg(0.61656))  # Check - works
-METHYLENE_LEN = torch.tensor(1.09)
-
-SP3_LEN = torch.tensor(1.09)
-
-THIOL_ANGLE = torch.tensor(109.5)
-THIOL_LEN = torch.tensor(1.336)
-HYDROXYL_LEN = torch.tensor(0.96)
-
-AMIDE_LEN = torch.tensor(1.01)  # Backbone
-METHINE_LEN = torch.tensor(1.08)
-
-AMINE_ANGLE = torch.tensor(np.deg2rad(120))
-AMINE_LEN = torch.tensor(1.01)
-
-OXT_LEN = torch.tensor(BB_BUILD_INFO['BONDLENS']['c-oh'])
-
-=======
 METHYLENE_ANGLE = torch.tensor(np.rad2deg(0.61656))  # Check - works
 METHYLENE_LEN = torch.tensor(1.09)
 SP3_LEN = torch.tensor(1.09)
@@ -44,7 +24,6 @@
 AMINE_ANGLE = torch.tensor(np.deg2rad(120))
 AMINE_LEN = torch.tensor(1.01)
 OXT_LEN = torch.tensor(BB_BUILD_INFO['BONDLENS']['c-oh'])
->>>>>>> 0dd189a5
 RAD120TORCH = torch.tensor(2 * np.pi / 3)
 THIOL_ROT = torch.tensor(1.23045715359)
 
@@ -168,17 +147,12 @@
         prev_res_atoms = None
         for i, (aa, crd) in enumerate(zip(self.seq, coords)):
             # Add empty hydrogen coordinates for missing residues
-<<<<<<< HEAD
-            if crd.sum() == 0:
-                new_coords.append(self.ones((NUM_COORDS_PER_RES_W_HYDROGENS, 3)) * 0)
-=======
             # TODO Check hydrogen generation with nans
             if self.isnan(crd).all():
                 empty = self.ones((NUM_COORDS_PER_RES_W_HYDROGENS, 3)) * np.nan
                 if not self.is_numpy:
                     empty = empty.to(self.device)
                 new_coords.append(empty)
->>>>>>> 0dd189a5
                 prev_res_atoms = None
                 continue
             # Create an organized mapping from atom name to Catesian coordinates
@@ -206,12 +180,6 @@
 
         From https://stackoverflow.com/questions/6802577/rotation-of-3d-vector.
         """
-<<<<<<< HEAD
-        if not posneg:
-            rot_matrix = _M(axis.detach().cpu().numpy(), theta.detach().cpu().numpy())
-            return torch.tensor(rot_matrix, device=self.device)
-        else:
-=======
         if not posneg and not self.is_numpy:
             rot_matrix = _M(axis.detach().cpu().numpy(), theta.detach().cpu().numpy())
             return torch.tensor(rot_matrix, device=self.device)
@@ -219,17 +187,13 @@
             rot_matrix = _M(axis, theta)
             return rot_matrix
         elif posneg and not self.is_numpy:
->>>>>>> 0dd189a5
             r1, r2 = _M_posneg(axis.detach().cpu().numpy(),
                                theta.detach().cpu().numpy())
             return (torch.tensor(r1, device=self.device),
                     torch.tensor(r2, device=self.device))
-<<<<<<< HEAD
-=======
         else:
             r1, r2 = _M_posneg(axis, theta)
             return r1, r2
->>>>>>> 0dd189a5
 
     def scale(self, vector, target_len, v_len=None):
         """Scale a vector to match a given target length."""
@@ -257,33 +221,22 @@
 
         # Define perpendicular vector
         PV = self.cross(CB, N)
-<<<<<<< HEAD
-        R109 = self.M(PV, METHYL_ANGLE)  # Rotate abt PV by 109.5 (tetrahed.)
-=======
         R109 = self.M(PV, self.methyl_angle)  # Rotate abt PV by 109.5 (tetrahed.)
->>>>>>> 0dd189a5
 
         # Define Hydrogen extending from carbon
         H1 = self.dot(R109, -CB)  # Place Hydrogen by rotating C along perpendicular axis
-        H1 = _scale(H1, length) + carbon
-
-<<<<<<< HEAD
-        R120 = self.M(CB, RAD120TORCH)
-=======
+        H1 = self.scale(H1, length)
+
         R120 = self.M(CB, self.rad120torch)
->>>>>>> 0dd189a5
         # Place 2nd Hydrogen by rotating prev H 120 deg
         H2 = self.dot(R120, self.clone(H1))
         # Place 3rd Hydrogen by rotating prev H 120 deg
         H3 = self.dot(R120, self.clone(H2))
-<<<<<<< HEAD
-=======
 
         # Return to original position
         H1 += carbon
         H2 += carbon
         H3 += carbon
->>>>>>> 0dd189a5
 
         return [H1, H2, H3]
 
@@ -314,16 +267,6 @@
         axis = R2 - R1
 
         # Place first hydrogen
-<<<<<<< HEAD
-        ROT1, ROT2 = self.M(axis, METHYLENE_ANGLE, posneg=True)
-        H1 = self.dot(ROT1, PV)
-        vector_len = self.norm(H1)
-        H1 = _scale_l(vector=H1, target_len=METHYLENE_LEN, v_len=vector_len)
-
-        # Place second hydrogen
-        H2 = self.dot(ROT2, -PV)
-        H2 = _scale_l(vector=H2, target_len=METHYLENE_LEN, v_len=vector_len)
-=======
         ROT1, ROT2 = self.M(axis, self.methylene_angle, posneg=True)
         H1 = self.dot(ROT1, PV)
         vector_len = self.norm(H1)
@@ -332,7 +275,6 @@
         # Place second hydrogen
         H2 = self.dot(ROT2, -PV)
         H2 = _scale_l(vector=H2, target_len=self.methylene_len, v_len=vector_len)
->>>>>>> 0dd189a5
 
         # Return to original position
         H1 += carbon
@@ -342,11 +284,7 @@
 
     def get_single_sp3_hydrogen(self, center, R1, R2, R3):
         h = _get_single_sp3_hydrogen_help(center, R1, R2, R3)
-<<<<<<< HEAD
-        H1 = _scale(h, SP3_LEN)
-=======
         H1 = self.scale(h, self.sp3_len)
->>>>>>> 0dd189a5
         return H1 + center
 
     def get_thiol_hydrogen(self, oxy_sulfur, prev1, prev2, thiol=True):
@@ -364,15 +302,11 @@
 
         # Define rotation matrices
         # Rotate around PV by 109.5 (tetrahedral)
-<<<<<<< HEAD
-        RP = self.M(PV, THIOL_ROT)
-=======
         RP = self.M(PV, self.thiol_rot)
->>>>>>> 0dd189a5
 
         # Define Hydrogens
         H1 = self.dot(RP, OS)  # Rotate by tetrahedral angle only
-        H1 = _scale(H1, length)
+        H1 = self.scale(H1, length)
         H1 += OS
 
         return H1 + prev1
@@ -382,11 +316,7 @@
         length = self.amide_len if amide else self.methine_len
         length = self.oxt_len if oxt else length
 
-<<<<<<< HEAD
-        H1 = _get_amide_methine_hydrogen_help(R1, center, R2, length)
-=======
         H1 = _get_amide_methine_hydrogen_help(R1, center, R2, length, self.is_numpy)
->>>>>>> 0dd189a5
 
         return H1
 
@@ -401,19 +331,11 @@
         R = self.M(PV, -self.amine_angle)  # Rotate around perpendicular axis
         H1 = self.dot(R, -N)
         vector_len = self.norm(H1)
-<<<<<<< HEAD
-        H1 = _scale_l(vector=H1, target_len=AMINE_LEN, v_len=vector_len)
-
-        # Rotate the previous vector around the same axis by another 120 degrees
-        H2 = self.dot(R, self.clone(H1))
-        H2 = _scale_l(vector=H2, target_len=AMINE_LEN, v_len=vector_len)
-=======
         H1 = _scale_l(vector=H1, target_len=self.amine_len, v_len=vector_len)
 
         # Rotate the previous vector around the same axis by another 120 degrees
         H2 = self.dot(R, self.clone(H1))
         H2 = _scale_l(vector=H2, target_len=self.amine_len, v_len=vector_len)
->>>>>>> 0dd189a5
 
         H1 += nitrogen
         H2 += nitrogen
@@ -440,11 +362,7 @@
         hs = self.get_methyl_hydrogens(carbon=c.CB,
                                        prev1=c.CA,
                                        prev2=c.N,
-<<<<<<< HEAD
-                                       length=METHYL_LEN)
-=======
                                        length=self.methyl_len)
->>>>>>> 0dd189a5
         return hs
 
     def arg(self, c):
@@ -568,19 +486,11 @@
         # HB
         hs.append(self.get_single_sp3_hydrogen(c.CB, c.CA, c.CG1, c.CG2))
         # HD11, HD12, HD13
-<<<<<<< HEAD
-        hs.extend(self.get_methyl_hydrogens(c.CD1, c.CG1, c.CB, length=METHYL_LEN))
-        # Methylene: HG12, HG13
-        hs.extend(self.get_methylene_hydrogens(c.CB, c.CG1, c.CD1))
-        # Methyl: HG21, HG22, HG23
-        hs.extend(self.get_methyl_hydrogens(c.CG2, c.CB, c.CA, length=METHYL_LEN))
-=======
         hs.extend(self.get_methyl_hydrogens(c.CD1, c.CG1, c.CB, length=self.methyl_len))
         # Methylene: HG12, HG13
         hs.extend(self.get_methylene_hydrogens(c.CB, c.CG1, c.CD1))
         # Methyl: HG21, HG22, HG23
         hs.extend(self.get_methyl_hydrogens(c.CG2, c.CB, c.CA, length=self.methyl_len))
->>>>>>> 0dd189a5
         return hs
 
     def leu(self, c):
@@ -593,15 +503,9 @@
         # Methylene: [HB2, HB3]
         hs.extend(self.get_methylene_hydrogens(c.CA, c.CB, c.CG))
         # Methyl: HD11, HD12, HD13
-<<<<<<< HEAD
-        hs.extend(self.get_methyl_hydrogens(c.CD1, c.CG, c.CB, length=METHYL_LEN))
-        # Methyl: HD21, HD22, HD23
-        hs.extend(self.get_methyl_hydrogens(c.CD2, c.CG, c.CB, length=METHYL_LEN))
-=======
         hs.extend(self.get_methyl_hydrogens(c.CD1, c.CG, c.CB, length=self.methyl_len))
         # Methyl: HD21, HD22, HD23
         hs.extend(self.get_methyl_hydrogens(c.CD2, c.CG, c.CB, length=self.methyl_len))
->>>>>>> 0dd189a5
         # SP3: HG
         hs.append(self.get_single_sp3_hydrogen(c.CG, c.CB, c.CD1, c.CD2))
         return hs
@@ -618,11 +522,7 @@
                                (c.CB, c.CG, c.CD)):
             hs.extend(self.get_methylene_hydrogens(r1, carbon, r2))
         # NH3: HZ1, HZ2, HZ3
-<<<<<<< HEAD
-        hs.extend(self.get_methyl_hydrogens(c.NZ, c.CE, c.CD, length=METHYL_LEN))
-=======
         hs.extend(self.get_methyl_hydrogens(c.NZ, c.CE, c.CD, length=self.methyl_len))
->>>>>>> 0dd189a5
         return hs
 
     def met(self, c):
@@ -635,11 +535,7 @@
         # Methylene: [HB2, HB3]
         hs.extend(self.get_methylene_hydrogens(c.CA, c.CB, c.CG))
         # Methyl: HE1, HE2, HE3
-<<<<<<< HEAD
-        hs.extend(self.get_methyl_hydrogens(c.CE, c.SD, c.CG, length=METHYL_LEN))
-=======
         hs.extend(self.get_methyl_hydrogens(c.CE, c.SD, c.CG, length=self.methyl_len))
->>>>>>> 0dd189a5
         # Methylene: HG2, HG3
         hs.extend(self.get_methylene_hydrogens(c.CB, c.CG, c.SD))
         return hs
@@ -698,11 +594,7 @@
         # Hydroxyl: HG1
         hs.append(self.get_thiol_hydrogen(c.OG1, c.CB, c.CA, thiol=False))
         # Methyl: HG21, HG22, HG23
-<<<<<<< HEAD
-        hs.extend(self.get_methyl_hydrogens(c.CG2, c.CB, c.CA, length=METHYL_LEN))
-=======
         hs.extend(self.get_methyl_hydrogens(c.CG2, c.CB, c.CA, length=self.methyl_len))
->>>>>>> 0dd189a5
         return hs
 
     def trp(self, c):
@@ -756,13 +648,8 @@
         # SP3: HB
         hs.append(self.get_single_sp3_hydrogen(c.CB, c.CA, c.CG1, c.CG2))
         # Methyl  x2: [HG11, HG12, HG13], [HG21, HG22, HG23]
-<<<<<<< HEAD
-        hs.extend(self.get_methyl_hydrogens(c.CG1, c.CB, c.CA, length=METHYL_LEN))
-        hs.extend(self.get_methyl_hydrogens(c.CG2, c.CB, c.CA, length=METHYL_LEN))
-=======
         hs.extend(self.get_methyl_hydrogens(c.CG1, c.CB, c.CA, length=self.methyl_len))
         hs.extend(self.get_methyl_hydrogens(c.CG2, c.CB, c.CA, length=self.methyl_len))
->>>>>>> 0dd189a5
         return hs
 
     def get_hydrogens_for_res(self,
@@ -775,11 +662,7 @@
         hs = []
         # Special Cases
         if n_terminal:
-<<<<<<< HEAD
-            h, h2, h3 = self.get_methyl_hydrogens(c.N, c.CA, c.C, length=AMINE_LEN)
-=======
             h, h2, h3 = self.get_methyl_hydrogens(c.N, c.CA, c.C, length=self.amine_len)
->>>>>>> 0dd189a5
             self.terminal_atoms.update({"H2": h2, "H3": h3})
             hs.append(h)  # Used as normal amine hydrogen, H
         # All amino acids except proline have an amide-hydrogen along the backbone
@@ -881,11 +764,7 @@
 ###########################################
 
 
-<<<<<<< HEAD
-@njit
-=======
 # @njit
->>>>>>> 0dd189a5
 def _M(axis: np.ndarray, theta):
     """Numba compiled function for generating rotation matrix. See HB.M()"""
     axis = axis / np.sqrt(np.dot(axis, axis))
@@ -900,11 +779,7 @@
     return r
 
 
-<<<<<<< HEAD
-@njit
-=======
 # @njit
->>>>>>> 0dd189a5
 def _M_posneg(axis: np.ndarray, theta):
     """Numba compiled function for generating two similar rotation matrices."""
     axis = axis / np.sqrt(np.dot(axis, axis))
@@ -925,11 +800,7 @@
     return r1, r2
 
 
-<<<<<<< HEAD
-@torch.jit.script
-=======
 # @torch.jit.script
->>>>>>> 0dd189a5
 def _Mt(axis, theta):
     """Torchscript compiled version of HB.M() for generating a rotation matrix."""
     axis = axis / torch.sqrt(torch.dot(axis, axis))
@@ -951,20 +822,13 @@
     return r.double()
 
 
-<<<<<<< HEAD
-@torch.jit.script
-=======
 # @torch.jit.script
->>>>>>> 0dd189a5
 def _scale(vector, target_len):
     """Torchscript version of HydrogenBuilder._scale()."""
     v_len = torch.norm(vector)
     return vector / v_len * target_len
 
 
-<<<<<<< HEAD
-@torch.jit.script
-=======
 def _scale_np(vector, target_len):
     """Numpy version of HydrogenBuilder._scale()."""
     v_len = np.linalg.norm(vector)
@@ -972,17 +836,12 @@
 
 
 # @torch.jit.script
->>>>>>> 0dd189a5
 def _scale_l(vector, target_len, v_len):
     """Torchscript version of HydrogenBuilder._scale() with length provided."""
     return vector / v_len * target_len
 
 
-<<<<<<< HEAD
-@torch.jit.script
-=======
 # @torch.jit.script
->>>>>>> 0dd189a5
 def _get_methyl_hydrogens(carbon, prev1, prev2, length, met_angle, rad120):
     """Place methyl (H3) hydrogens on a Carbon atom. Also supports N-terminal amines.
 
@@ -1007,22 +866,12 @@
     return [H1, H2, H3]
 
 
-<<<<<<< HEAD
-@torch.jit.script
-=======
 # @torch.jit.script
->>>>>>> 0dd189a5
 def _get_single_sp3_hydrogen_help(center, R1, R2, R3):
     """Torchscript helper for _get_single_sp3_hydrogen."""
     return -R1 - R2 - R3 + (3 * center)
 
 
-<<<<<<< HEAD
-@torch.jit.script
-def _get_amide_methine_hydrogen_help(R1, center, R2, length):
-    """Torchscript helper for _get_amide_methine_hydrogen."""
-    return _scale(-R1 - R2 + 2*center, length) + center
-=======
 # @torch.jit.script
 def _get_amide_methine_hydrogen_help(R1, center, R2, length, is_numpy):
     """Torchscript helper for _get_amide_methine_hydrogen."""
@@ -1030,7 +879,6 @@
         return _scale_np(-R1 - R2 + 2 * center, length) + center
     else:
         return _scale(-R1 - R2 + 2*center, length) + center
->>>>>>> 0dd189a5
 
 
 ATOM_MAP_H = {}

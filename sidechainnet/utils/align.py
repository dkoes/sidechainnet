--- conflicted
+++ resolved
@@ -117,27 +117,15 @@
     return s1, s1_ang, s1_crd, s1_raw_seq, s1_ismodified
 
 
-<<<<<<< HEAD
-def merge(aligner,
-          pn_seq,
-          my_seq,
-          ang,
-          crd,
-          dssp,
-          pn_mask,
-          pnid,
-          attempt_number=0,
-          ignore_pnmask=False):
-=======
-def merge(aligner, pn_entry, sc_entry, pnid, attempt_number=0):
->>>>>>> d914643c
+def merge(aligner, pn_entry, sc_entry, pnid, attempt_number=0, ignore_pnmask=False):
     """Returns True iff when pn_seq and my_seq are aligned, the resultant mask is the same
     as reported by ProteinNet.
 
     Also returns the computed_mask that matches with ProteinNet
     """
     pn_seq, pn_mask = pn_entry["primary"], pn_entry["mask"]
-    my_seq, ang, crd, dssp = sc_entry["seq"], sc_entry["ang"], sc_entry["crd"], sc_entry["sec"]
+    my_seq, ang, crd, dssp = sc_entry["seq"], sc_entry["ang"], sc_entry["crd"], sc_entry[
+        "sec"]
     unmod_seq = sc_entry['ums']
     is_modified = sc_entry['mod']
 
@@ -167,19 +155,6 @@
         # were residues observed that were not present in the ProteinNet
         # sequence. If this occurs at the edges, we can safely trim the
         # observed sequence and try alignment once again
-<<<<<<< HEAD
-        my_seq, ang, crd, dssp = shorten_ends(my_seq, pn_seq, ang, crd, dssp)
-        return merge(aligner,
-                     pn_seq,
-                     my_seq,
-                     ang,
-                     crd,
-                     dssp,
-                     pn_mask,
-                     pnid,
-                     attempt_number=2,
-                     ignore_pnmask=ignore_pnmask)
-=======
         my_seq, ang, crd, unmod_seq, is_modified = shorten_ends(
             my_seq, pn_seq, ang, crd, unmod_seq, is_modified)
         sc_entry['seq'] = my_seq
@@ -187,27 +162,23 @@
         sc_entry['crd'] = crd
         sc_entry['ums'] = unmod_seq
         sc_entry['mod'] = is_modified
-        return merge(aligner, pn_entry, sc_entry, pnid, attempt_number=2)
->>>>>>> d914643c
+        return merge(aligner,
+                     pn_entry,
+                     sc_entry,
+                     pnid,
+                     attempt_number=2,
+                     ignore_pnmask=ignore_pnmask)
 
     if n_alignments == 0 and attempt_number == 2:
         # Try making very few assumptions about gaps before allowing mismatches/gaps in
         # the target sequence.
         aligner = init_basic_aligner(allow_mismatches=True)
-<<<<<<< HEAD
         return merge(aligner,
-                     pn_seq,
-                     my_seq,
-                     ang,
-                     crd,
-                     dssp,
-                     pn_mask,
+                     pn_entry,
+                     sc_entry,
                      pnid,
                      attempt_number=3,
                      ignore_pnmask=ignore_pnmask)
-=======
-        return merge(aligner, pn_entry, sc_entry, pnid, attempt_number=3)
->>>>>>> d914643c
 
     elif n_alignments == 0 and attempt_number == 3:
         aligner = init_aligner(allow_target_gaps=True, allow_target_mismatches=True)
@@ -355,7 +326,8 @@
         Data in the same format, possibly extending L to match the length of,
         the mask, that now contains padding.
     """
-    if (((isinstance(data, str) or isinstance(data, list)) and mask.count("-") == 0 and len(data) == len(mask)) or
+    if (((isinstance(data, str) or isinstance(data, list)) and mask.count("-") == 0 and
+         len(data) == len(mask)) or
         (not isinstance(data, str) and mask.count("-") == 0 and
          data.shape[0] == len(mask))):
         return data

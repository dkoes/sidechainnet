--- conflicted
+++ resolved
@@ -8,11 +8,7 @@
 from tqdm import tqdm
 
 import sidechainnet as scn
-<<<<<<< HEAD
-from sidechainnet.utils.openmm import OpenMMEnergy, OpenMMEnergyH
-=======
 from sidechainnet.utils.openmm_loss import OpenMMEnergy, OpenMMEnergyH
->>>>>>> 0dd189a5
 
 torch.autograd.set_detect_anomaly(True)
 torch.set_printoptions(sci_mode=False, precision=3)
@@ -39,10 +35,6 @@
 
 def test_nterminal():
     d = scn.load("debug",
-<<<<<<< HEAD
-=======
-                 scn_dir="/home/jok120/openmm_loss/sidechainnet_data",
->>>>>>> 0dd189a5
                  scn_dataset=True)
     ex = d["40#2BDS_1_A"]
     print(ex.get_energy_difference())
@@ -51,10 +43,6 @@
 
 def test_energy_backwards():
     d = scn.load("debug",
-<<<<<<< HEAD
-=======
-                 scn_dir="/home/jok120/openmm_loss/sidechainnet_data",
->>>>>>> 0dd189a5
                  scn_dataset=True)
     p = d["1HD1_1_A"]
     p.angles = torch.tensor(p.angles, requires_grad=True)
@@ -74,14 +62,8 @@
 
 
 def load_p(start=0, l=2):
-<<<<<<< HEAD
     d = scn.load("debug",  scn_dataset=True)
     p = d["1HD1_1_A"]
-=======
-    d = scn.load("debug", scn_dir="/home/jok120/sidechainnet_data", scn_dataset=True, complete_structures_only=True, filter_by_resolution=True)
-    # p = d["1HD1_1_A"]
-    p = d[0]  # much longer, len 216
->>>>>>> 0dd189a5
     if l > 0:
         p.seq = p.seq[start:start+l]
         p.coords = p.coords[start*14:start*14 + 14*l]
@@ -139,14 +121,6 @@
 def test_optimize_with_profiling():
     p = load_p(0, -1)
     p.add_hydrogens()
-<<<<<<< HEAD
-    to_optim = p.hcoords.detach().clone().requires_grad_(True)
-    energy_loss = OpenMMEnergyH()
-    opt = torch.optim.LBFGS([to_optim], lr=1e-3)
-    losses = []
-
-    for i in tqdm(range(50)):
-=======
     # p.cuda()
     to_optim = p.hcoords.detach().clone().requires_grad_(True)
     energy_loss = OpenMMEnergyH()
@@ -156,18 +130,12 @@
     print(p, p.hcoords, to_optim)
 
     for i in tqdm(range(500)):
->>>>>>> 0dd189a5
         def closure():
             opt.zero_grad()
             loss = energy_loss.apply(p, to_optim)
             loss.backward()
             losses.append(float(loss.detach().numpy()))
             return loss
-<<<<<<< HEAD
-
-        opt.step(closure)
-    print(losses[0], losses[-1])
-=======
         opt.step(closure)
         opt.zero_grad()
         loss = energy_loss.apply(p, to_optim)
@@ -176,7 +144,6 @@
         opt.step()
         # losses.append(float(loss.cpu().detach().numpy()))
     # print(losses[0], losses[-1])
->>>>>>> 0dd189a5
 
 
 def test_profile_training():
@@ -192,23 +159,6 @@
 
 
 def test_optimize_internal():
-<<<<<<< HEAD
-    p = load_p(0, -1)
-    p.angles = torch.tensor(p.angles, requires_grad=True, dtype=torch.float64, device='cpu')
-    p.cuda()
-    to_optim = (p.angles).detach().clone().requires_grad_(True)
-
-    energy_loss = OpenMMEnergyH()
-    opt = torch.optim.SGD([to_optim], lr=1e-4)
-
-    losses = []
-
-    for i in tqdm(range(20)):
-        # SGD
-        opt.zero_grad()
-        # Re-add the angles to the protein object
-        p.angles = to_optim
-=======
     torch.cuda.set_device(0)
     p = load_p(0, -1)
     p.angles = torch.tensor(p.angles, requires_grad=True, dtype=torch.float64, device='cuda')
@@ -226,7 +176,6 @@
         opt.zero_grad()
         # Re-add the angles to the protein object
         p.angles = to_optim.detach().clone().requires_grad_(True)
->>>>>>> 0dd189a5
         # Rebuild the coordinates from the angles
         p.add_hydrogens(from_angles=True)
         # Compute the loss on the coordinates
@@ -236,17 +185,11 @@
         losses.append(float(loss.cpu().detach().numpy()))
         print(loss)
 
-<<<<<<< HEAD
-        torch.nn.utils.clip_grad_norm_(to_optim, 1)
-=======
         # torch.nn.utils.clip_grad_norm_(to_optim, 1)
->>>>>>> 0dd189a5
 
         opt.step()
 
 
-<<<<<<< HEAD
-=======
 def test_nanh_01():
     """Build hydrogens for a structure without gaps."""
     d = scn.load("debug", scn_dir="/home/jok120/sidechainnet_data/", scn_dataset=True)
@@ -256,7 +199,6 @@
     p.add_hydrogens()
     p.to_pdb("1be3.pdb")
 
->>>>>>> 0dd189a5
 
 if __name__ == "__main__":
     # test_optimize_with_profiling()

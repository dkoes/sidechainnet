--- conflicted
+++ resolved
@@ -33,31 +33,20 @@
                  n_bins=30,
                  downsample=None,
                  use_largest_bin=False,
-<<<<<<< HEAD
-                 repeat_train=None,
-                 shuffle=True):
-        self.data_source = data_source
-=======
                  shuffle=True):
         self.dataset = dataset
->>>>>>> 0dd189a5
         self.batch_size = batch_size
         self.dynamic_batching = dynamic_batching
         self.optimize_batch_for_cpus = optimize_batch_for_cpus
         self.cpu_count = torch.multiprocessing.cpu_count()
         self.downsample = downsample
         self.use_largest_bin = use_largest_bin
-<<<<<<< HEAD
-        self.repeat_train = repeat_train if repeat_train else 1
-        self.shuffle = shuffle
-=======
         self.shuffle = shuffle
         self._original_shuffle_method = shuffle
         if shuffle:
             self.turn_off_descending()
 
         equalization_method = 'n_res' if dynamic_batching else 'n_proteins'
->>>>>>> 0dd189a5
 
         self._init_histogram_bins(n_bins, equalization_method)
 
@@ -153,19 +142,6 @@
             return cur_bin_mapping
 
         def batch_generator():
-<<<<<<< HEAD
-            i = 0
-            while i < len(self):
-                if not self.shuffle:
-                    yield np.arange(
-                        self.batch_size * i,
-                        max(self.batch_size * i + self.batch_size, len(self.data_source)))
-                    i += 1
-                    continue
-
-                if self.use_largest_bin:
-                    bin = len(self.hist_bins) - 1
-=======
             """Create main batch generator which accesses smaller bin generators."""
             # Re-initialize generators per bin
             bin_generators = make_new_mapping_for_epoch()
@@ -173,7 +149,6 @@
             while len(bin_generators) > 0:
                 if self.shuffle:
                     selected_bin = np.random.choice(list(bin_generators.keys()))
->>>>>>> 0dd189a5
                 else:
                     selected_bin = list(bin_generators.keys())[0]
                 try:

"""SidechainNet.

A protein structure prediction data set that includes sidechain information. Directly
extends ProteinNet by Mohammed AlQuraishi.
"""

import os

# Handle versioneer
from ._version import get_versions

# Add imports here
from .structure.StructureBuilder import StructureBuilder
from .structure.BatchedStructureBuilder import BatchedStructureBuilder
from .utils.load import load
from .utils.download import VALID_SPLITS, DATA_SPLITS
<<<<<<< HEAD
from .create import create, create_custom, get_proteinnet_ids
from .utils.measure import GLOBAL_PAD_CHAR
=======
from .create import create
from . import utils
>>>>>>> d914643c

versions = get_versions()
__version__ = versions['version']
__git_revision__ = versions['full-revisionid']
del get_versions, versions

__author__ = "Jonathan King"
__credits__ = ("Carnegie Mellon University–"
               "University of Pittsburgh Joint PhD Program in Computational Biology\n"
               "David Koes, PhD, Advisor.")<|MERGE_RESOLUTION|>--- conflicted
+++ resolved
@@ -14,13 +14,11 @@
 from .structure.BatchedStructureBuilder import BatchedStructureBuilder
 from .utils.load import load
 from .utils.download import VALID_SPLITS, DATA_SPLITS
-<<<<<<< HEAD
+from .utils.measure import GLOBAL_PAD_CHAR
 from .create import create, create_custom, get_proteinnet_ids
-from .utils.measure import GLOBAL_PAD_CHAR
-=======
 from .create import create
 from . import utils
->>>>>>> d914643c
+
 
 versions = get_versions()
 __version__ = versions['version']
